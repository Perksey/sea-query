use crate::{expr::SimpleExpr, types::LogicalChainOper};

#[derive(Debug, Clone, PartialEq, Eq)]
pub enum ConditionType {
    Any,
    All,
}

/// Represents the value of an [`Condition::any`] or [`Condition::all`]: a set of disjunctive or conjunctive conditions.
#[derive(Debug, Clone)]
pub struct Condition {
    pub(crate) negate: bool,
    pub(crate) condition_type: ConditionType,
    pub(crate) conditions: Vec<ConditionExpression>,
}

pub trait IntoCondition {
    fn into_condition(self) -> Condition;
}

pub type Cond = Condition;

/// Represents anything that can be passed to an [`Condition::any`] or [`Condition::all`]'s [`Condition::add`] method.
///
/// The arguments are automatically converted to the right enum.
#[derive(Debug, Clone)]
pub enum ConditionExpression {
    Condition(Condition),
    SimpleExpr(SimpleExpr),
}

#[derive(Debug, Clone)]
pub enum ConditionHolderContents {
    Empty,
    Chain(Vec<LogicalChainOper>),
    Condition(Condition),
}

#[derive(Debug, Clone)]
pub struct ConditionHolder {
    pub contents: ConditionHolderContents,
}

impl Condition {
    /// Add a condition to the set.
    ///
    /// If it's an [`Condition::any`], it will be separated from the others by an `" OR "` in the query. If it's
    /// an [`Condition::all`], it will be separated by an `" AND "`.
    ///
    /// ```
    /// use sea_query::{tests_cfg::*, *};
    ///
    /// let statement = sea_query::Query::select()
    ///     .column(Glyph::Id)
    ///     .from(Glyph::Table)
    ///     .cond_where(
    ///         Cond::all()
    ///             .add(Expr::col(Glyph::Aspect).eq(0).into_condition().not())
    ///             .add(Expr::col(Glyph::Id).eq(0).into_condition().not()),
    ///     )
    ///     .to_string(PostgresQueryBuilder);
    /// assert_eq!(
    ///     statement,
    ///     r#"SELECT "id" FROM "glyph" WHERE (NOT ("aspect" = 0)) AND (NOT ("id" = 0))"#
    /// );
    /// ```
    #[allow(clippy::should_implement_trait)]
    pub fn add<C>(mut self, condition: C) -> Self
    where
        C: Into<ConditionExpression>,
    {
        let mut expr: ConditionExpression = condition.into();
        if let ConditionExpression::Condition(ref mut c) = expr {
            // Don't add empty `Condition::any` and `Condition::all`.
            if c.conditions.is_empty() {
                return self;
            }
            // Skip the junction if there is only one.
            if c.conditions.len() == 1 && !c.negate {
                expr = c.conditions.pop().unwrap();
            }
        }
        self.conditions.push(expr);
        self
    }

    /// Add an optional condition to the set.
    ///
    /// Shorthand for `if o.is_some() { self.add(o) }`
    ///
    /// # Examples
    ///
    /// ```
    /// use sea_query::{tests_cfg::*, *};
    ///
    /// let query = Query::select()
    ///     .column(Glyph::Image)
    ///     .from(Glyph::Table)
    ///     .cond_where(
    ///         Cond::all()
    ///             .add_option(Some(Expr::tbl(Glyph::Table, Glyph::Image).like("A%")))
    ///             .add_option(None::<SimpleExpr>),
    ///     )
    ///     .to_owned();
    ///
    /// assert_eq!(
    ///     query.to_string(MysqlQueryBuilder),
    ///     r#"SELECT `image` FROM `glyph` WHERE `glyph`.`image` LIKE 'A%'"#
    /// );
    /// ```
    #[allow(clippy::should_implement_trait)]
    pub fn add_option<C>(self, other: Option<C>) -> Self
    where
        C: Into<ConditionExpression>,
    {
        if let Some(other) = other {
            self.add(other)
        } else {
            self
        }
    }

    /// Create a condition that is true if any of the conditions is true.
    ///
    /// # Examples
    ///
    /// ```
    /// use sea_query::{*, tests_cfg::*};
    ///
    /// let query = Query::select()
    ///     .column(Glyph::Image)
    ///     .from(Glyph::Table)
    ///     .cond_where(
    ///         Cond::any()
    ///             .add(Expr::tbl(Glyph::Table, Glyph::Aspect).is_in(vec![3, 4]))
    ///             .add(Expr::tbl(Glyph::Table, Glyph::Image).like("A%"))
    ///     )
    ///     .to_owned();
    ///
    /// assert_eq!(
    ///     query.to_string(MysqlQueryBuilder),
    ///     r#"SELECT `image` FROM `glyph` WHERE `glyph`.`aspect` IN (3, 4) OR `glyph`.`image` LIKE 'A%'"#
    /// );
    /// ```
    pub fn any() -> Condition {
        Condition {
            negate: false,
            condition_type: ConditionType::Any,
            conditions: Vec::new(),
        }
    }

    /// Create a condition that is false if any of the conditions is false.
    ///
    /// # Examples
    ///
    /// ```
    /// use sea_query::{*, tests_cfg::*};
    ///
    /// let query = Query::select()
    ///     .column(Glyph::Image)
    ///     .from(Glyph::Table)
    ///     .cond_where(
    ///         Cond::all()
    ///             .add(Expr::tbl(Glyph::Table, Glyph::Aspect).is_in(vec![3, 4]))
    ///             .add(Expr::tbl(Glyph::Table, Glyph::Image).like("A%"))
    ///     )
    ///     .to_owned();
    ///
    /// assert_eq!(
    ///     query.to_string(MysqlQueryBuilder),
    ///     r#"SELECT `image` FROM `glyph` WHERE `glyph`.`aspect` IN (3, 4) AND `glyph`.`image` LIKE 'A%'"#
    /// );
    /// ```
    pub fn all() -> Condition {
        Condition {
            negate: false,
            condition_type: ConditionType::All,
            conditions: Vec::new(),
        }
    }

    /// Negates a condition.
    ///
    /// # Examples
    ///
    /// ```
    /// use sea_query::{*, tests_cfg::*};
    ///
    /// let query = Query::select()
    ///     .column(Glyph::Image)
    ///     .from(Glyph::Table)
    ///     .cond_where(
    ///         Cond::all()
    ///             .not()
    ///             .add(Expr::tbl(Glyph::Table, Glyph::Aspect).is_in(vec![3, 4]))
    ///             .add(Expr::tbl(Glyph::Table, Glyph::Image).like("A%"))
    ///     )
    ///     .to_owned();
    ///
    /// assert_eq!(
    ///     query.to_string(MysqlQueryBuilder),
    ///     r#"SELECT `image` FROM `glyph` WHERE NOT (`glyph`.`aspect` IN (3, 4) AND `glyph`.`image` LIKE 'A%')"#
    /// );
    /// ```
    ///
    /// # More Examples
    ///
    /// ```
    /// use sea_query::{tests_cfg::*, *};
    ///
    /// let query = Query::select()
    ///     .column(Glyph::Id)
    ///     .cond_where(
    ///         Cond::all()
    ///             .add(
    ///                 Cond::all()
    ///                     .not()
    ///                     .add(Expr::val(1).eq(1))
    ///                     .add(Expr::val(2).eq(2)),
    ///             )
    ///             .add(Cond::any().add(Expr::val(3).eq(3)).add(Expr::val(4).eq(4))),
    ///     )
    ///     .to_owned();
    ///
    /// assert_eq!(
    ///     query.to_string(MysqlQueryBuilder),
    ///     r#"SELECT `id` WHERE (NOT (1 = 1 AND 2 = 2)) AND (3 = 3 OR 4 = 4)"#
    /// );
    /// ```
    #[allow(clippy::should_implement_trait)]
    pub fn not(mut self) -> Self {
        self.negate = !self.negate;
        self
    }

    /// Whether or not any condition has been added
    ///
    /// # Examples
    ///
    /// ```
<<<<<<< HEAD
    /// use sea_query::{*, tests_cfg::*};
=======
    /// use sea_query::{tests_cfg::*, *};
>>>>>>> 58e11cc2
    ///
    /// let is_empty = Cond::all().is_empty();
    ///
    /// assert!(is_empty);
    /// ```
    pub fn is_empty(&self) -> bool {
        self.conditions.is_empty()
    }

    /// How many conditions were added
    ///
    /// # Examples
    ///
    /// ```
<<<<<<< HEAD
    /// use sea_query::{*, tests_cfg::*};
    ///
    /// let len = Cond::all().len();
    ///
    /// assert_eq!(
    ///     len,
    ///     0
    /// );
=======
    /// use sea_query::{tests_cfg::*, *};
    ///
    /// let len = Cond::all().len();
    ///
    /// assert_eq!(len, 0);
>>>>>>> 58e11cc2
    /// ```
    pub fn len(&self) -> usize {
        self.conditions.len()
    }
}

impl std::convert::From<Condition> for ConditionExpression {
    fn from(condition: Condition) -> Self {
        ConditionExpression::Condition(condition)
    }
}

impl std::convert::From<SimpleExpr> for ConditionExpression {
    fn from(condition: SimpleExpr) -> Self {
        ConditionExpression::SimpleExpr(condition)
    }
}

/// Macro to easily create an [`Condition::any`].
///
/// # Examples
///
/// ```
/// use sea_query::{*, tests_cfg::*};
///
/// let query = Query::select()
///     .column(Glyph::Image)
///     .from(Glyph::Table)
///     .cond_where(
///         any![
///             Expr::tbl(Glyph::Table, Glyph::Aspect).is_in(vec![3, 4]),
///             Expr::tbl(Glyph::Table, Glyph::Image).like("A%")
///         ]
///     )
///     .to_owned();
///
/// assert_eq!(
///     query.to_string(MysqlQueryBuilder),
///     r#"SELECT `image` FROM `glyph` WHERE `glyph`.`aspect` IN (3, 4) OR `glyph`.`image` LIKE 'A%'"#
/// );
/// ```
#[macro_export]
macro_rules! any {
    ( $( $x:expr ),* $(,)?) => {
        {
            let mut tmp = sea_query::Condition::any();
            $(
                tmp = tmp.add($x);
            )*
            tmp
        }
    };
}

/// Macro to easily create an [`Condition::all`].
///
/// # Examples
///
/// ```
/// use sea_query::{*, tests_cfg::*};
///
/// let query = Query::select()
///     .column(Glyph::Image)
///     .from(Glyph::Table)
///     .cond_where(
///         all![
///             Expr::tbl(Glyph::Table, Glyph::Aspect).is_in(vec![3, 4]),
///             Expr::tbl(Glyph::Table, Glyph::Image).like("A%")
///         ]
///     )
///     .to_owned();
///
/// assert_eq!(
///     query.to_string(MysqlQueryBuilder),
///     r#"SELECT `image` FROM `glyph` WHERE `glyph`.`aspect` IN (3, 4) AND `glyph`.`image` LIKE 'A%'"#
/// );
#[macro_export]
macro_rules! all {
    ( $( $x:expr ),* $(,)?) => {
        {
            let mut tmp = sea_query::Condition::all();
            $(
                tmp = tmp.add($x);
            )*
            tmp
        }
    };
}

pub trait ConditionalStatement {
    /// And where condition. This cannot be mixed with [`ConditionalStatement::or_where`].
    /// Calling `or_where` after `and_where` will panic.
    ///
    /// # Examples
    ///
    /// ```
    /// use sea_query::{*, tests_cfg::*};
    ///
    /// let query = Query::select()
    ///     .column(Glyph::Image)
    ///     .from(Glyph::Table)
    ///     .and_where(Expr::tbl(Glyph::Table, Glyph::Aspect).is_in(vec![3, 4]))
    ///     .and_where(Expr::tbl(Glyph::Table, Glyph::Image).like("A%"))
    ///     .to_owned();
    ///
    /// assert_eq!(
    ///     query.to_string(MysqlQueryBuilder),
    ///     r#"SELECT `image` FROM `glyph` WHERE `glyph`.`aspect` IN (3, 4) AND `glyph`.`image` LIKE 'A%'"#
    /// );
    /// ```
    fn and_where(&mut self, other: SimpleExpr) -> &mut Self {
        self.cond_where(other)
    }

    /// Optional and where, short hand for `if c.is_some() q.and_where(c)`.
    ///
    /// ```
    /// use sea_query::{tests_cfg::*, *};
    ///
    /// let query = Query::select()
    ///     .column(Glyph::Image)
    ///     .from(Glyph::Table)
    ///     .and_where(Expr::col(Glyph::Aspect).is_in(vec![3, 4]))
    ///     .and_where_option(Some(Expr::col(Glyph::Image).like("A%")))
    ///     .and_where_option(None)
    ///     .to_owned();
    ///
    /// assert_eq!(
    ///     query.to_string(MysqlQueryBuilder),
    ///     r#"SELECT `image` FROM `glyph` WHERE `aspect` IN (3, 4) AND `image` LIKE 'A%'"#
    /// );
    /// ```
    fn and_where_option(&mut self, other: Option<SimpleExpr>) -> &mut Self {
        if let Some(other) = other {
            self.and_where(other);
        }
        self
    }

    #[deprecated(
        since = "0.12.0",
        note = "Please use [`ConditionalStatement::cond_where`]. Calling `or_where` after `and_where` will panic."
    )]
    /// Or where condition. This cannot be mixed with [`ConditionalStatement::and_where`].
    /// Calling `or_where` after `and_where` will panic.
    fn or_where(&mut self, other: SimpleExpr) -> &mut Self {
        self.and_or_where(LogicalChainOper::Or(other))
    }

    #[doc(hidden)]
    // Trait implementation.
    fn and_or_where(&mut self, condition: LogicalChainOper) -> &mut Self;

    /// Where condition, expressed with `any` and `all`.
    /// Calling `cond_where` multiple times will conjoin them.
    /// Calling `or_where` after `cond_where` will panic.
    ///
    /// # Examples
    ///
    /// ```
    /// use sea_query::{*, tests_cfg::*};
    ///
    /// let query = Query::select()
    ///     .column(Glyph::Image)
    ///     .from(Glyph::Table)
    ///     .cond_where(
    ///         Cond::all()
    ///             .add(Expr::tbl(Glyph::Table, Glyph::Aspect).is_in(vec![3, 4]))
    ///             .add(Cond::any()
    ///                 .add(Expr::tbl(Glyph::Table, Glyph::Image).like("A%"))
    ///                 .add(Expr::tbl(Glyph::Table, Glyph::Image).like("B%"))
    ///             )
    ///     )
    ///     .to_owned();
    ///
    /// assert_eq!(
    ///     query.to_string(PostgresQueryBuilder),
    ///     r#"SELECT "image" FROM "glyph" WHERE "glyph"."aspect" IN (3, 4) AND ("glyph"."image" LIKE 'A%' OR "glyph"."image" LIKE 'B%')"#
    /// );
    /// ```
    ///
    /// Using macro
    ///
    /// ```
    /// use sea_query::{*, tests_cfg::*};
    ///
    /// let query = Query::select()
    ///     .column(Glyph::Image)
    ///     .from(Glyph::Table)
    ///     .cond_where(
    ///         all![
    ///             Expr::tbl(Glyph::Table, Glyph::Aspect).is_in(vec![3, 4]),
    ///             any![
    ///                 Expr::tbl(Glyph::Table, Glyph::Image).like("A%"),
    ///                 Expr::tbl(Glyph::Table, Glyph::Image).like("B%")
    ///             ]
    ///         ])
    ///     .to_owned();
    ///
    /// assert_eq!(
    ///     query.to_string(PostgresQueryBuilder),
    ///     r#"SELECT "image" FROM "glyph" WHERE "glyph"."aspect" IN (3, 4) AND ("glyph"."image" LIKE 'A%' OR "glyph"."image" LIKE 'B%')"#
    /// );
    /// ```
    /// Calling multiple times
    /// ```
    /// use sea_query::{tests_cfg::*, *};
    ///
    /// assert_eq!(
    ///     Query::select()
    ///         .cond_where(Cond::all().add(Expr::col(Glyph::Id).eq(1)))
    ///         .cond_where(
    ///             Cond::any()
    ///                 .add(Expr::col(Glyph::Id).eq(2))
    ///                 .add(Expr::col(Glyph::Id).eq(3)),
    ///         )
    ///         .to_owned()
    ///         .to_string(PostgresQueryBuilder),
    ///     r#"SELECT WHERE "id" = 1 AND ("id" = 2 OR "id" = 3)"#
    /// );
    /// ```
    /// Calling multiple times
    /// ```
    /// use sea_query::{tests_cfg::*, *};
    ///
    /// assert_eq!(
    ///     Query::select()
    ///         .cond_where(
    ///             Cond::any()
    ///                 .add(Expr::col(Glyph::Id).eq(1))
    ///                 .add(Expr::col(Glyph::Id).eq(2)),
    ///         )
    ///         .cond_where(Expr::col(Glyph::Id).eq(3))
    ///         .cond_where(Expr::col(Glyph::Id).eq(4))
    ///         .to_owned()
    ///         .to_string(PostgresQueryBuilder),
    ///     r#"SELECT WHERE "id" = 1 OR "id" = 2 OR "id" = 3 OR "id" = 4"#
    /// );
    /// ```
    fn cond_where<C>(&mut self, condition: C) -> &mut Self
    where
        C: IntoCondition;
}

impl IntoCondition for SimpleExpr {
    fn into_condition(self) -> Condition {
        Condition::all().add(self)
    }
}

impl IntoCondition for Condition {
    fn into_condition(self) -> Condition {
        self
    }
}

impl Default for ConditionHolderContents {
    fn default() -> Self {
        Self::Empty
    }
}

impl Default for ConditionHolder {
    fn default() -> Self {
        Self::new()
    }
}

impl ConditionHolder {
    pub fn new() -> Self {
        Self {
            contents: ConditionHolderContents::Empty,
        }
    }

    pub fn new_with_condition(condition: Condition) -> Self {
        let mut slf = Self::new();
        slf.add_condition(condition);
        slf
    }

    pub fn is_empty(&self) -> bool {
        match &self.contents {
            ConditionHolderContents::Empty => true,
            ConditionHolderContents::Chain(c) => c.is_empty(),
            ConditionHolderContents::Condition(c) => c.conditions.is_empty(),
        }
    }

    pub fn is_one(&self) -> bool {
        match &self.contents {
            ConditionHolderContents::Empty => true,
            ConditionHolderContents::Chain(c) => c.len() == 1,
            ConditionHolderContents::Condition(c) => c.conditions.len() == 1,
        }
    }

    pub fn add_and_or(&mut self, condition: LogicalChainOper) {
        match &mut self.contents {
            ConditionHolderContents::Empty => {
                self.contents = ConditionHolderContents::Chain(vec![condition])
            }
            ConditionHolderContents::Chain(c) => c.push(condition),
            ConditionHolderContents::Condition(_) => {
                panic!("Cannot mix `and_where`/`or_where` and `cond_where` in statements")
            }
        }
    }

    pub fn add_condition(&mut self, condition: Condition) {
        match std::mem::take(&mut self.contents) {
            ConditionHolderContents::Empty => {
                self.contents = ConditionHolderContents::Condition(condition);
            }
            ConditionHolderContents::Condition(current) => {
                self.contents = ConditionHolderContents::Condition(current.add(condition));
            }
            ConditionHolderContents::Chain(_) => {
                panic!("Cannot mix `and_where`/`or_where` and `cond_where` in statements")
            }
        }
    }
}<|MERGE_RESOLUTION|>--- conflicted
+++ resolved
@@ -239,11 +239,7 @@
     /// # Examples
     ///
     /// ```
-<<<<<<< HEAD
-    /// use sea_query::{*, tests_cfg::*};
-=======
-    /// use sea_query::{tests_cfg::*, *};
->>>>>>> 58e11cc2
+    /// use sea_query::{tests_cfg::*, *};
     ///
     /// let is_empty = Cond::all().is_empty();
     ///
@@ -258,22 +254,11 @@
     /// # Examples
     ///
     /// ```
-<<<<<<< HEAD
-    /// use sea_query::{*, tests_cfg::*};
+    /// use sea_query::{tests_cfg::*, *};
     ///
     /// let len = Cond::all().len();
     ///
-    /// assert_eq!(
-    ///     len,
-    ///     0
-    /// );
-=======
-    /// use sea_query::{tests_cfg::*, *};
-    ///
-    /// let len = Cond::all().len();
-    ///
     /// assert_eq!(len, 0);
->>>>>>> 58e11cc2
     /// ```
     pub fn len(&self) -> usize {
         self.conditions.len()
