--- conflicted
+++ resolved
@@ -165,12 +165,8 @@
                                 write!(sql, ")").unwrap();
                             }
                             ColumnSpec::Check(check) => self.prepare_check_constraint(check, sql),
-<<<<<<< HEAD
                             ColumnSpec::Generated { .. } => {}
-                            ColumnSpec::Extra(string) => write!(sql, "{}", string).unwrap(),
-=======
                             ColumnSpec::Extra(string) => write!(sql, "{string}").unwrap(),
->>>>>>> e2791934
                         }
                         false
                     });
