--- conflicted
+++ resolved
@@ -309,9 +309,6 @@
         SimpleExpr::Custom(s.to_owned())
     }
 
-<<<<<<< HEAD
-    /// Express an equal (`=`) expression.
-=======
     /// Express any custom expression with [`Value`]. Use this if your expression needs variables.
     /// 
     /// # Examples
@@ -344,8 +341,7 @@
         SimpleExpr::CustomWithValues(s.to_owned(), v.into_iter().map(|v| v.into()).collect())
     }
 
-    /// Express a equal expression.
->>>>>>> 65bbbba0
+    /// Express an equal (`=`) expression.
     /// 
     /// # Examples
     /// 
